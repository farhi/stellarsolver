/*  StellarSolver, StellarSolver Intenal Library developed by Robert Lancaster, 2020

    This application is free software; you can redistribute it and/or
    modify it under the terms of the GNU General Public
    License as published by the Free Software Foundation; either
    version 2 of the License, or (at your option) any later version.
*/
#pragma once

//Includes for this project
#include "structuredefinitions.h"
#include "sextractorsolver.h"
#include "parameters.h"
#include "version.h"

//QT Includes
#include <QDir>
#include <QThread>
#include <QMap>
#include <QVariant>
#include <QVector>
#include <QRect>
#include <QPointer>

using namespace SSolver;

class StellarSolver : public QObject
{
        Q_OBJECT
        Q_PROPERTY(QString BasePath MEMBER m_BasePath)
        Q_PROPERTY(QString FileToProcess MEMBER m_FileToProcess)
        Q_PROPERTY(QString ASTAPBinaryPath MEMBER m_ASTAPBinaryPath)
        Q_PROPERTY(QString SextractorBinaryPath MEMBER m_SextractorBinaryPath)
        Q_PROPERTY(QString ConfPath MEMBER m_ConfPath)
        Q_PROPERTY(QString SolverPath MEMBER m_SolverPath)
        Q_PROPERTY(QString WCSPath MEMBER m_WCSPath)
        Q_PROPERTY(QString AstrometryAPIKey MEMBER m_AstrometryAPIKey)
        Q_PROPERTY(QString AstrometryAPIURL MEMBER m_AstrometryAPIURL)
        Q_PROPERTY(QString LogFileName MEMBER m_LogFileName)
        Q_PROPERTY(bool UsePosition MEMBER m_UsePosition)
        Q_PROPERTY(bool UseScale MEMBER m_UseScale)
        Q_PROPERTY(bool AutoGenerateAstroConfig MEMBER m_AutoGenerateAstroConfig)
        Q_PROPERTY(bool LogToFile MEMBER m_LogToFile)
        Q_PROPERTY(SolverType SolverType MEMBER m_SolverType)
        Q_PROPERTY(ProcessType ProcessType MEMBER m_ProcessType)
        Q_PROPERTY(SextractorType SextractorType MEMBER m_SextractorType)

    public:
        //The constructor and destructor foe the StellarSolver Object
        explicit StellarSolver(ProcessType type, const FITSImage::Statistic &imagestats, uint8_t const *imageBuffer,
                               QObject *parent = nullptr);
        explicit StellarSolver(const FITSImage::Statistic &imagestats,  uint8_t const *imageBuffer, QObject *parent = nullptr);
        ~StellarSolver() = default;

        //Methods to get default file paths
        static ExternalProgramPaths getLinuxDefaultPaths();
        static ExternalProgramPaths getLinuxInternalPaths();
        static ExternalProgramPaths getMacHomebrewPaths();
        static ExternalProgramPaths getMacInternalPaths();
        static ExternalProgramPaths getWinANSVRPaths();
        static ExternalProgramPaths getWinCygwinPaths();

        //This gets the processType as a string explaining the command StellarSolver is Running
        QString getCommandString()
        {
            return SSolver::getCommandString(m_ProcessType, m_SextractorType, m_SolverType);
        }

        //This gets the scale unit string for astrometry.net input
        //This should NOT be translated
        QString getScaleUnitString()
        {
            return SSolver::getScaleUnitString(m_ScaleUnit);
        }

        //This gets a string for the Sextractor setting for calculating Flux using ellipses or circles
        QString getShapeString()
        {
            return SSolver::getShapeString(params.apertureShape);
        }

        //This gets a string for which Parallel Solving Algorithm we are using
        QString getMultiAlgoString()
        {
            return SSolver::getMultiAlgoString(params.multiAlgorithm);
        }

        QString getLogLevelString()
        {
            return SSolver::getLogLevelString(m_LogLevel);
        }

        static QString getVersion()
        {
            return QString("StellarSolver Library Version: %1, build: %2").arg(StellarSolver_VERSION).arg(StellarSolver_BUILD_TS);
        }

        static QString getVersionNumber()
        {
            return StellarSolver_VERSION;
        }

        //Logging Settings for Astrometry
        bool m_LogToFile {false};             //This determines whether or not to save the output from Astrometry.net to a file
        QString m_LogFileName;                //This is the path to the log file that it will save.
        logging_level m_LogLevel {LOG_MSG};   //This is the level of logging getting saved to the log file

        //These are for creating temporary files
        //This is the base name used for all temporary files.  It uses a random name based on the type of solver/sextractor.
        QString m_BaseName;
        //This is the path used for saving any temporary files.  They are by default saved to the default temp directory, you can change it if you want to.
        QString m_BasePath {QDir::tempPath()};

        //STELLARSOLVER METHODS
        //The public methods here are for you to start, stop, setup, and get results from the StellarSolver

        //These are the most important methods that you can use for the StellarSolver

        /**
         * @brief sextract Extracts stars from the image.
         * @param calculateHFR If true, it will also calculated Half-Flux Radius for each detected star. HFR calculations can be very CPU-intensive.
         * @param frame If set, it will only extract stars within this rectangular region of the image.
         */
        void extract(bool calculateHFR = false, QRect frame = QRect());

        void solve();
        void start();
        void abort();

        //These set the settings for the StellarSolver
        void setParameters(Parameters parameters)
        {
            params = parameters;
        };
        void setParameterProfile(SSolver::Parameters::ParametersProfile profile);
        void setIndexFolderPaths(QStringList indexPaths)
        {
            indexFolderPaths = indexPaths;
        };
        void setSearchScale(double fov_low, double fov_high, const QString &scaleUnits);
        //This sets the scale range for the image to speed up the solver
        void setSearchScale(double fov_low, double fov_high, ScaleUnits units);
        void setSearchPositionRaDec(double ra,
                                    double dec);                                                    //This sets the search RA/DEC/Radius to speed up the solver
        void setSearchPositionInDegrees(double ra, double dec);
        void setLogLevel(logging_level level)
        {
            m_LogLevel = level;
        };

        //These static methods can be used by classes to configure parameters or paths
        //This creates the conv filter from a fwhm
        static void createConvFilterFromFWHM(Parameters *params, double fwhm);
        static QList<Parameters> getBuiltInProfiles();
        static QList<SSolver::Parameters> loadSavedOptionsProfiles(QString savedOptionsProfiles);
        static QStringList getDefaultIndexFolderPaths();


        //Accessor Method for external classes
        int getNumStarsFound()
        {
            return numStars;
        }
        QList<FITSImage::Star> getStarList()
        {
            return stars;
        }
        FITSImage::Background getBackground()
        {
            return background;
        }
        QList<FITSImage::Star> getStarListFromSolve()
        {
            return starsFromSolve;
        }
        FITSImage::Solution getSolution()
        {
            return solution;
        }

        bool sextractionDone()
        {
            return hasSextracted;
        }
        bool solvingDone()
        {
            return hasSolved;
        }
        bool isRunning()
        {
            return running;
        }

        bool failed()
        {
            return hasFailed;
        }
        void setLoadWCS(bool set)
        {
            loadWCS = set;
        }
        bool hasWCSData()
        {
            return hasWCS;
        };
        int getNumThreads()
        {
            if(parallelSolvers.size() == 0) return 1;
            else return parallelSolvers.size();
        }

        Parameters getCurrentParameters()
        {
            return params;
        }
        bool isCalculatingHFR()
        {
            return calculateHFR;
        }

        void setUseSubframe(QRect frame);
        void clearSubFrame()
        {
            useSubframe = false;
            m_Subframe = QRect(0, 0, m_Statistics.width, m_Statistics.height);
        };

        inline bool isRunning() const
        {
            return m_isRunning;
        }

    public slots:
        void processFinished(int code);
        void parallelSolve();
        void finishParallelSolve(int success);

    private:
        //Static Utility
        static double snr(const FITSImage::Background &background,
                          const FITSImage::Star &star, double gain = 0.5);

        virtual FITSImage::wcs_point *getWCSCoord();
        virtual QList<FITSImage::Star> appendStarsRAandDEC(QList<FITSImage::Star> stars);

        bool checkParameters();
        void run();
        SextractorSolver* createSextractorSolver();

        //This finds out the amount of available RAM on the system
        uint64_t getAvailableRAM();
        //This determines if there is enough RAM for the selected index files so that we don't try to load indexes inParallel unless it can handle it.
        bool enoughRAMisAvailableFor(QStringList indexFolders);

        inline static QString raString(double ra)
        {
            char rastr[32];
            ra2hmsstring(ra, rastr);
            return rastr;
        }

        inline static QString decString(double dec)
        {
            char decstr[32];
            dec2dmsstring(dec, decstr);
            return decstr;
        }

        //This defines the type of process to perform.
        ProcessType m_ProcessType { SEXTRACT };
        SextractorType m_SextractorType { SEXTRACTOR_INTERNAL };
        SolverType m_SolverType {SOLVER_STELLARSOLVER};

        //External Options
        QString m_FileToProcess;
        bool m_CleanupTemporaryFiles {true};
        bool m_AutoGenerateAstroConfig {true};

        //System File Paths
        QStringList m_IndexFilePaths;
        QString m_ASTAPBinaryPath;
        QString m_SextractorBinaryPath;
        QString m_ConfPath;
        QString m_SolverPath;
        QString m_WCSPath;

        //Online Options
        QString m_AstrometryAPIKey;
        QString m_AstrometryAPIURL;

        bool useSubframe {false};
        QRect m_Subframe;
        bool m_isRunning {false};
        QList<SextractorSolver*> parallelSolvers;
        QPointer<SextractorSolver> m_SextractorSolver;
        QPointer<SextractorSolver> solverWithWCS;
        int m_ParallelFailsCount {0};
        bool parallelSolversAreRunning();

        //The currently set parameters for StellarSolver
        Parameters params;
        //This is the list of folder paths that the solver will use to search for index files
        QStringList indexFolderPaths {getDefaultIndexFolderPaths()};

        //Astrometry Scale Parameters, These are not saved parameters and change for each image, use the methods to set them
        bool m_UseScale {false};               //Whether or not to use the image scale parameters
        double m_ScaleLow {0};                 //Lower bound of image scale estimate
        double m_ScaleHigh {0};                //Upper bound of image scale estimate
        ScaleUnits m_ScaleUnit {ARCMIN_WIDTH}; //In what units are the lower and upper bounds?

        //Astrometry Position Parameters, These are not saved parameters and change for each image, use the methods to set them
        bool m_UsePosition = false;          //Whether or not to use initial information about the position
        double m_SearchRA = HUGE_VAL;        //RA of field center for search, format: decimal degrees
        double m_SearchDE = HUGE_VAL;       //DEC of field center for search, format: decimal degrees

        //StellarSolver Internal settings that are needed by ExternalSextractorSolver as well
<<<<<<< HEAD
        bool calculateHFR {false};          //Whether or not the HFR of the image should be calculated using sep_flux_radius.  Don't do it unless you need HFR
        bool hasSextracted {false};         //This boolean is set when the sextraction is done
        bool hasSolved {false};             //This boolean is set when the solving is done
        bool hasFailed {false};
        FITSImage::Statistic m_Statistics;                    //This is information about the image
=======
        bool calculateHFR =
            false;          //Whether or not the HFR of the image should be calculated using sep_flux_radius.  Don't do it unless you need HFR
        bool running = false;               //This boolean is set when it is running and gets set to false when done.
        bool hasSextracted = false;         //This boolean is set when the sextraction is done
        bool hasSolved = false;             //This boolean is set when the solving is done
        bool hasFailed = false;
        FITSImage::Statistic stats;                    //This is information about the image
>>>>>>> a823ce4c
        const uint8_t *m_ImageBuffer { nullptr }; //The generic data buffer containing the image data

        //The Results
        FITSImage::Background background;      //This is a report on the background levels found during sextraction
        //This is the list of stars that get extracted from the image, saved to the file, and then solved by astrometry.net
        QList<FITSImage::Star> stars;
        //This is the list of stars that were extracted for the last successful solve
        QList<FITSImage::Star> starsFromSolve;
        //The number of stars found in the last operation
        int numStars;
        FITSImage::Solution solution;          //This is the solution that comes back from the Solver
        bool loadWCS {true};
        bool hasWCS {false};        //This boolean gets set if the StellarSolver has WCS data to retrieve
        FITSImage::wcs_point * wcs_coord {nullptr};

        bool wasAborted {false};
        // This is the cancel file path that astrometry.net monitors.  If it detects this file, it aborts the solve
        QString cancelfn;           //Filename whose creation signals the process to stop
        QString solvedfn;           //Filename whose creation tells astrometry.net it already solved the field.

    signals:
        //This signals that there is infomation that should be printed to a log file or log window
        void logOutput(QString logText);

        // Extraction and/or solving complete.
        // If can be completed successfully or in failure, but it's done.
        void ready();

        void wcsReady();

};
<|MERGE_RESOLUTION|>--- conflicted
+++ resolved
@@ -314,21 +314,12 @@
         double m_SearchDE = HUGE_VAL;       //DEC of field center for search, format: decimal degrees
 
         //StellarSolver Internal settings that are needed by ExternalSextractorSolver as well
-<<<<<<< HEAD
         bool calculateHFR {false};          //Whether or not the HFR of the image should be calculated using sep_flux_radius.  Don't do it unless you need HFR
         bool hasSextracted {false};         //This boolean is set when the sextraction is done
         bool hasSolved {false};             //This boolean is set when the solving is done
         bool hasFailed {false};
         FITSImage::Statistic m_Statistics;                    //This is information about the image
-=======
-        bool calculateHFR =
-            false;          //Whether or not the HFR of the image should be calculated using sep_flux_radius.  Don't do it unless you need HFR
-        bool running = false;               //This boolean is set when it is running and gets set to false when done.
-        bool hasSextracted = false;         //This boolean is set when the sextraction is done
-        bool hasSolved = false;             //This boolean is set when the solving is done
-        bool hasFailed = false;
-        FITSImage::Statistic stats;                    //This is information about the image
->>>>>>> a823ce4c
+        
         const uint8_t *m_ImageBuffer { nullptr }; //The generic data buffer containing the image data
 
         //The Results
