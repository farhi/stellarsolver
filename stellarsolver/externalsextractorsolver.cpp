/*  ExternalSextractorSolver, StellarSolver Internal Library developed by Robert Lancaster, 2020

    This application is free software; you can redistribute it and/or
    modify it under the terms of the GNU General Public
    License as published by the Free Software Foundation; either
    version 2 of the License, or (at your option) any later version.
*/
#include "externalsextractorsolver.h"
#include <QTextStream>
#include <QMessageBox>
#include <qmath.h>
#include <wcshdr.h>
#include <wcsfix.h>

static int solverNum = 1;

ExternalSextractorSolver::ExternalSextractorSolver(ProcessType type, ExtractorType sexType, SolverType solType,
        FITSImage::Statistic imagestats, uint8_t const *imageBuffer, QObject *parent) : InternalSextractorSolver(type, sexType,
                    solType, imagestats, imageBuffer, parent)
{

    //This sets the base name used for the temp files.
    baseName = "externalSextractorSolver_" + QString::number(solverNum++);

    //The code below sets default paths for these key external file settings.

#if defined(Q_OS_OSX)
    if(QFile("/usr/local/bin/solve-field").exists())
        setExternalFilePaths(getMacHomebrewPaths());
    else
        setExternalFilePaths(getMacInternalPaths());
#elif defined(Q_OS_LINUX)
    setExternalFilePaths(getLinuxDefaultPaths());
#else //Windows
    setExternalFilePaths(getWinANSVRPaths());
#endif

}

ExternalSextractorSolver::~ExternalSextractorSolver()
{
    delete xcol;
    delete ycol;
    delete magcol;
    delete colFormat;
    delete colUnits;
    delete magUnits;
}

//The following methods are available to get the default paths for different operating systems and configurations.

ExternalProgramPaths ExternalSextractorSolver::getLinuxDefaultPaths()
{
    return ExternalProgramPaths
    {
        "/etc/astrometry.cfg",          //confPath
        "/usr/bin/sextractor",          //sextractorBinaryPath
        "/usr/bin/solve-field",         //solverPath
        (QFile("/bin/astap").exists()) ?
        "/bin/astap" :              //astapBinaryPath
        "/opt/astap/astap",
        "/usr/bin/wcsinfo"              //wcsPath
    };
}

ExternalProgramPaths ExternalSextractorSolver::getLinuxInternalPaths()
{
    return ExternalProgramPaths
    {
        "$HOME/.local/share/kstars/astrometry/astrometry.cfg",  //confPath
        "/usr/bin/sextractor",                                  //sextractorBinaryPath
        "/usr/bin/solve-field",                                 //solverPath
        (QFile("/bin/astap").exists()) ?
        "/bin/astap" :                                      //astapBinaryPath
        "/opt/astap/astap",
        "/usr/bin/wcsinfo"                                      //wcsPath
    };
}

ExternalProgramPaths ExternalSextractorSolver::getMacHomebrewPaths()
{
    return ExternalProgramPaths
    {
        "/usr/local/etc/astrometry.cfg",                //confPath
        "/usr/local/bin/sex",                           //sextractorBinaryPath
        "/usr/local/bin/solve-field",                   //solverPath
        "/Applications/ASTAP.app/Contents/MacOS/astap", //astapBinaryPath
        "/usr/local/bin/wcsinfo"                        //wcsPath
    };
}

ExternalProgramPaths ExternalSextractorSolver::getMacInternalPaths()
{
    return ExternalProgramPaths
    {
        "/Applications/KStars.app/Contents/MacOS/astrometry/bin/astrometry.cfg",    //confPath
        "/Applications/KStars.app/Contents/MacOS/astrometry/bin/sex",               //sextractorBinaryPath
        "/Applications/KStars.app/Contents/MacOS/astrometry/bin/solve-field",       //solverPath
        "/Applications/ASTAP.app/Contents/MacOS/astap",                             //astapBinaryPath
        "/Applications/KStars.app/Contents/MacOS/astrometry/bin/wcsinfo"            //wcsPath
    };
}

ExternalProgramPaths ExternalSextractorSolver::getWinANSVRPaths()
{
    return ExternalProgramPaths
    {
        QDir::homePath() + "/AppData/Local/cygwin_ansvr/etc/astrometry/backend.cfg",    //confPath
        "",                                                                             //sextractorBinaryPath
        QDir::homePath() + "/AppData/Local/cygwin_ansvr/lib/astrometry/bin/solve-field.exe",               //solverPath
        "C:/Program Files/astap/astap.exe",                                             //astapBinaryPath
        QDir::homePath() + "/AppData/Local/cygwin_ansvr/lib/astrometry/bin/wcsinfo.exe" //wcsPath
    };
}

ExternalProgramPaths ExternalSextractorSolver::getWinCygwinPaths()
{
    return ExternalProgramPaths
    {
        "C:/cygwin64/usr/etc/astrometry.cfg",   //confPath
        "",                                     //sextractorBinaryPath
        "C:/cygwin64/bin/solve-field",          //solverPath
        "C:/Program Files/astap/astap.exe",     //astapBinaryPath
        "C:/cygwin64/bin/wcsinfo"               //wcsPath
    };
}

void ExternalSextractorSolver::setExternalFilePaths(ExternalProgramPaths paths)
{
    confPath = paths.confPath;
    sextractorBinaryPath = paths.sextractorBinaryPath;
    solverPath = paths.solverPath;
    astapBinaryPath = paths.astapBinaryPath;
    wcsPath = paths.wcsPath;
}

int ExternalSextractorSolver::extract()
{
    if(m_ExtractorType == EXTRACTOR_EXTERNAL)
    {
#ifdef _WIN32  //Note that this is just a warning, if the user has Sextractor installed somehow on Windows, they could use it.
        emit logOutput("Sextractor is not easily installed on windows. Please select the Internal Sextractor and External Solver.");
#endif

        if(!QFileInfo(sextractorBinaryPath).exists())
        {
            emit logOutput("There is no sextractor at " + sextractorBinaryPath + ", Aborting");
            return -1;
        }
    }

    if(sextractorFilePath == "")
    {
        sextractorFilePathIsTempFile = true;
        sextractorFilePath = basePath + "/" + baseName + ".xyls";
    }

    if(m_ProcessType == EXTRACT_WITH_HFR || m_ProcessType == EXTRACT)
        return runExternalSextractor();
    else
    {
        int fail = 0;
<<<<<<< HEAD
        if(m_ExtractorType == EXTRACTOR_INTERNAL)
            fail = runSEPSextractor();
        else if(m_ExtractorType == EXTRACTOR_EXTERNAL)
            fail = runExternalSextractor();
        if(fail != 0)
            return fail;
        return(writeSextractorTable());
=======
        if(sextractorType == SEXTRACTOR_INTERNAL)
        {
            fail = runSEPSextractor();
            if(fail != 0)
                return fail;
            return(writeSextractorTable());
        }
        else if(sextractorType == SEXTRACTOR_EXTERNAL)
            return(runExternalSextractor());
>>>>>>> 801a049c
    }
    return -1;
}

void ExternalSextractorSolver::run()
{
    if(computingWCS)
    {
        if(hasSolved)
        {
            computeWCSCoord();
            if(computeWCSForStars)
                appendStarsRAandDEC();
            emit finished(0);
        }
        else
            emit finished(-1);
        computingWCS = false;
        return;
    }

    if(astrometryLogLevel != LOG_NONE && logToFile)
    {
        if(logFileName == "")
            logFileName = basePath + "/" + baseName + ".log.txt";
        if(QFile(logFileName).exists())
            QFile(logFileName).remove();
    }

    if(cancelfn == "")
        cancelfn = basePath + "/" + baseName + ".cancel";
    if(solutionFile == "")
        solutionFile = basePath + "/" + baseName + ".wcs";

    if(QFile(cancelfn).exists())
        QFile(cancelfn).remove();
    if(QFile(solutionFile).exists())
        QFile(solutionFile).remove();

    //These are the solvers that use External Astrometry.
    if(m_SolverType == SOLVER_LOCALASTROMETRY)
    {
        if(!QFileInfo(solverPath).exists())
        {
            emit logOutput("There is no astrometry solver at " + solverPath + ", Aborting");
            emit finished(-1);
            return;
        }
#ifdef _WIN32
        if(params.inParallel)
        {
            emit logOutput("The external ANSVR solver on windows does not handle the inparallel option well, disabling it for this run.");
            params.inParallel = false;
        }
#endif
    }
    else if(m_SolverType == SOLVER_ASTAP)
    {
        if(!QFileInfo(astapBinaryPath).exists())
        {
            emit logOutput("There is no ASTAP solver at " + astapBinaryPath + ", Aborting");
            emit finished(-1);
            return;
        }
    }

    if(sextractorFilePath == "")
    {
        sextractorFilePathIsTempFile = true;
        sextractorFilePath = basePath + "/" + baseName + ".xyls";
    }

    switch(m_ProcessType)
    {
        case EXTRACT:
        case EXTRACT_WITH_HFR:
            emit finished(extract());
            break;

        case SOLVE:
        {
            if(m_ExtractorType == EXTRACTOR_BUILTIN && m_SolverType == SOLVER_LOCALASTROMETRY)
                emit finished(runExternalSolver());
            else if(m_ExtractorType == EXTRACTOR_BUILTIN && m_SolverType == SOLVER_ASTAP)
                emit finished(runExternalASTAPSolver());
            else
            {
                if(!hasSextracted)
                {
                    int fail = extract();
                    if(fail != 0)
                    {
                        emit finished(fail);
                        return;
                    }
                }

                if(hasSextracted)
                {
                    if(m_SolverType == SOLVER_ASTAP)
                        emit finished(runExternalASTAPSolver());
                    else
                        emit finished(runExternalSolver());
                }
                else
                    emit finished(-1);
            }

        }
        break;

        default:
            break;
    }

    cleanupTempFiles();
}

//This method generates child solvers with the options of the current solver
SextractorSolver* ExternalSextractorSolver::spawnChildSolver(int n)
{
    ExternalSextractorSolver *solver = new ExternalSextractorSolver(m_ProcessType, m_ExtractorType, m_SolverType, m_Statistics,
            m_ImageBuffer, nullptr);
    solver->stars = stars;
    solver->basePath = basePath;
    solver->baseName = baseName + "_" + QString::number(n);
    solver->hasSextracted = true;
    solver->sextractorFilePath = sextractorFilePath;
    solver->fileToProcess = fileToProcess;
    solver->sextractorBinaryPath = sextractorBinaryPath;
    solver->confPath = confPath;
    solver->solverPath = solverPath;
    solver->astapBinaryPath = astapBinaryPath;
    solver->wcsPath = wcsPath;
    solver->cleanupTemporaryFiles = cleanupTemporaryFiles;
    solver->autoGenerateAstroConfig = autoGenerateAstroConfig;

    solver->isChildSolver = true;
    solver->params = params;
    solver->indexFolderPaths = indexFolderPaths;
    //Set the log level one less than the main solver
    if(m_SSLogLevel == LOG_VERBOSE )
        solver->m_SSLogLevel = LOG_NORMAL;
    if(m_SSLogLevel == LOG_NORMAL || m_SSLogLevel == LOG_OFF)
        solver->m_SSLogLevel = LOG_OFF;
    if(use_scale)
        solver->setSearchScale(scalelo, scalehi, scaleunit);
    if(use_position)
        solver->setSearchPositionInDegrees(search_ra, search_dec);
    if(astrometryLogLevel != SSolver::LOG_NONE || m_SSLogLevel != SSolver::LOG_OFF)
        connect(solver, &SextractorSolver::logOutput, this, &SextractorSolver::logOutput);
    //This way they all share a solved and cancel fn
    solver->solutionFile = solutionFile;
    solver->cancelfn = cancelfn;
    //solver->solvedfn = basePath + "/" + baseName + ".solved";
    return solver;
}

//This is the abort method.  For the external sextractor and solver, it uses the kill method to abort the processes
void ExternalSextractorSolver::abort()
{
    if(!solver.isNull())
        solver->kill();
    if(!sextractorProcess.isNull())
        sextractorProcess->kill();

    //Just in case they don't stop, we will make the cancel file too
    QFile file(cancelfn);
    if(QFileInfo(file).dir().exists())
    {
        file.open(QIODevice::WriteOnly);
        file.write("Cancel");
        file.close();
    }
    if(!isChildSolver)
        emit logOutput("Aborting ...");
    wasAborted = true;
}

void ExternalSextractorSolver::cleanupTempFiles()
{
    if(cleanupTemporaryFiles)
    {
        QDir temp(basePath);
        //Sextractor Files
        temp.remove(baseName + ".param");
        temp.remove(baseName + ".conv");
        temp.remove(baseName + ".cfg");

        //ASTAP files
        temp.remove(baseName + ".ini");

        //Astrometry Files
        temp.remove(baseName + ".corr");
        temp.remove(baseName + ".rdls");
        temp.remove(baseName + ".axy");
        temp.remove(baseName + ".corr");
        temp.remove(baseName + ".new");
        temp.remove(baseName + ".match");
        temp.remove(baseName + "-indx.xyls");
        temp.remove(baseName + ".solved");

        //Other Files
        if(!isChildSolver)
            QFile(solutionFile).remove();
        //if(!isChildSolver)
        //    QFile(cancelfn).remove();
        if(sextractorFilePathIsTempFile)
            QFile(sextractorFilePath).remove();
        if(fileToProcessIsTempFile)
            QFile(fileToProcess).remove();
    }
}

//This method is copied and pasted and modified from the code I wrote to use sextractor in OfflineAstrometryParser in KStars
//It creates key files needed to run Sextractor from the desired options, then runs the sextractor program using the options.
int ExternalSextractorSolver::runExternalSextractor()
{
    emit logOutput("+++++++++++++++++++++++++++++++++++++++++++++++++++++++++++");
    emit logOutput("Configuring external Sextractor");
    QFileInfo file(fileToProcess);
    if(!file.exists())
        return -1;
    if(file.suffix() != "fits" && file.suffix() != "fit")
    {
        int ret = saveAsFITS();
        if(ret != 0)
            return ret;
    }
    else
    {
        QString newFileURL = basePath + "/" + baseName + "." + file.suffix();
        QFile::copy(fileToProcess, newFileURL);
        fileToProcess = newFileURL;
        fileToProcessIsTempFile = true;
    }

    //Configuration arguments for sextractor
    QStringList sextractorArgs;
    //This one is not really that necessary, it will use the defaults if it can't find it
    //We will set all of the things we need in the parameters below
    //sextractorArgs << "-c" << "/usr/local/share/sextractor/default.sex";

    sextractorArgs << "-CATALOG_NAME" << sextractorFilePath;
    sextractorArgs << "-CATALOG_TYPE" << "FITS_1.0";

    //sextractor needs a default.param file in the working directory
    //This creates that file with the options we need for astrometry.net and sextractor

    QString paramPath =  basePath + "/" + baseName + ".param";
    QFile paramFile(paramPath);
    if (paramFile.open(QIODevice::WriteOnly) == false)
    {
        QMessageBox::critical(nullptr, "Message", "Sextractor file write error.");
        return -1;
    }
    else
    {
        QTextStream out(&paramFile);
        out << "X_IMAGE\n";//                  Object position along x                                   [pixel]
        out << "Y_IMAGE\n";//                  Object position along y                                   [pixel]
        out << "MAG_AUTO\n";//                 Kron-like elliptical aperture magnitude                   [mag]
        out << "FLUX_AUTO\n";//                Flux within a Kron-like elliptical aperture               [count]
        out << "FLUX_MAX\n";//                 Peak flux above background                                [count]
        out << "CXX_IMAGE\n";//                Cxx object ellipse parameter                              [pixel**(-2)]
        out << "CYY_IMAGE\n";//                Cyy object ellipse parameter                              [pixel**(-2)]
        out << "CXY_IMAGE\n";//                Cxy object ellipse parameter                              [pixel**(-2)]
        if(m_ProcessType == EXTRACT_WITH_HFR)
            out << "FLUX_RADIUS\n";//              Fraction-of-light radii                                   [pixel]
        paramFile.close();
    }
    sextractorArgs << "-PARAMETERS_NAME" << paramPath;


    //sextractor needs a default.conv file in the working directory
    //This creates the default one

    QString convPath =  basePath + "/" + baseName + ".conv";
    QFile convFile(convPath);
    if (convFile.open(QIODevice::WriteOnly) == false)
    {
        QMessageBox::critical(nullptr, "Message", "Sextractor CONV filter write error.");
        return -1;
    }
    else
    {
        QTextStream out(&convFile);
        out << "CONV Filter Generated by StellarSolver Internal Library\n";
        int c = 0;
        for(int i = 0; i < params.convFilter.size(); i++)
        {
            out << params.convFilter.at(i);

            //We want the last one before the sqrt of the size to spark a new line
            if(c < sqrt(params.convFilter.size()) - 1)
            {
                out << " ";
                c++;
            }
            else
            {
                out << "\n";
                c = 0;
            }
        }
        convFile.close();
    }

    //Arguments from the default.sex file
    //------------------------------- Extraction ----------------------------------
    sextractorArgs << "-DETECT_TYPE" << "CCD";
    sextractorArgs << "-DETECT_MINAREA" << QString::number(params.minarea);

    //sextractorArgs << "-DETECT_THRESH" << QString::number();
    //sextractorArgs << "-ANALYSIS_THRESH" << QString::number(minarea);

    sextractorArgs << "-FILTER" << "Y";
    sextractorArgs << "-FILTER_NAME" << convPath;

    sextractorArgs << "-DEBLEND_NTHRESH" << QString::number(params.deblend_thresh);
    sextractorArgs << "-DEBLEND_MINCONT" << QString::number(params.deblend_contrast);

    sextractorArgs << "-CLEAN" << ((params.clean == 1) ? "Y" : "N");
    sextractorArgs << "-CLEAN_PARAM" << QString::number(params.clean_param);

    //------------------------------ Photometry -----------------------------------
    sextractorArgs << "-PHOT_AUTOPARAMS" << QString::number(params.kron_fact) + "," + QString::number(params.r_min);
    sextractorArgs << "-MAG_ZEROPOINT" << QString::number(params.magzero);

    sextractorArgs <<  fileToProcess;

    sextractorProcess.clear();
    sextractorProcess = new QProcess();

    sextractorProcess->setWorkingDirectory(basePath);
    sextractorProcess->setProcessChannelMode(QProcess::MergedChannels);
    if(m_SSLogLevel != LOG_OFF)
        connect(sextractorProcess, &QProcess::readyReadStandardOutput, this, &ExternalSextractorSolver::logSextractor);

    emit logOutput("+++++++++++++++++++++++++++++++++++++++++++++++++++++++++++");
    emit logOutput("Starting external sextractor...");
    emit logOutput(sextractorBinaryPath + " " + sextractorArgs.join(' '));

    sextractorProcess->start(sextractorBinaryPath, sextractorArgs);
    sextractorProcess->waitForFinished(30000); //Will timeout after 30 seconds
    emit logOutput(sextractorProcess->readAllStandardError().trimmed());

    if(sextractorProcess->exitCode() != 0 || sextractorProcess->exitStatus() == QProcess::CrashExit)
        return sextractorProcess->exitCode();

    int exitCode = getStarsFromXYLSFile();
    if(exitCode != 0)
        return exitCode;

    if(useSubframe)
    {
        for(int i = 0; i < stars.size(); i++)
        {
            FITSImage::Star star = stars.at(i);
            if(!subframe.contains(star.x, star.y))
            {
                stars.removeAt(i);
                i--;
            }
        }
    }

    applyStarFilters();

    hasSextracted = true;

    return 0;

}

//The code for this method is copied and pasted and modified from OfflineAstrometryParser in KStars
//It runs the astrometry.net external program using the options selected.
int ExternalSextractorSolver::runExternalSolver()
{
    emit logOutput("+++++++++++++++++++++++++++++++++++++++++++++++++++++++++++");
    if(m_ExtractorType == EXTRACTOR_BUILTIN)
        emit logOutput("Configuring external Astrometry.net solver classically: using python and without Sextractor first");
    else
        emit logOutput("Configuring external Astrometry.net solver using an xylist input");

    if(m_ExtractorType == EXTRACTOR_BUILTIN)
    {
        QFileInfo file(fileToProcess);
        if(!file.exists())
        {
            emit logOutput("The requested file to solve does not exist");
            return -1;
        }

        //Making a copy of the file and putting it in the temp directory
        //So that we can find all the temporary files and delete them later
        //That way we don't pollute the directory the original image is located in
        QString newFileURL = basePath + "/" + baseName + "." + file.suffix();
        QFile::copy(fileToProcess, newFileURL);
        fileToProcess = newFileURL;
        fileToProcessIsTempFile = true;
    }
    else
    {
        QFileInfo sextractorFile(sextractorFilePath);
        if(!sextractorFile.exists())
        {
            emit logOutput("Please Sextract the image first");
        }
        if(isChildSolver)
        {
            QString newFileURL = basePath + "/" + baseName + "." + sextractorFile.suffix();
            QFile::copy(sextractorFilePath, newFileURL);
            sextractorFilePath = newFileURL;
            sextractorFilePathIsTempFile = true;
        }
    }

    QStringList solverArgs = getSolverArgsList();

    if(m_ExtractorType == EXTRACTOR_BUILTIN)
    {
        solverArgs << "--keep-xylist" << sextractorFilePath;
        solverArgs << fileToProcess;
    }
    else
        solverArgs << sextractorFilePath;

    solver.clear();
    solver = new QProcess();

    solver->setProcessChannelMode(QProcess::MergedChannels);
    if(astrometryLogLevel != LOG_NONE)
        connect(solver, &QProcess::readyReadStandardOutput, this, &ExternalSextractorSolver::logSolver);

#ifdef _WIN32 //This will set up the environment so that the ANSVR internal solver will work when started from this program.  This is needed for all types of astrometry solvers using ANSVR
    QProcessEnvironment env = QProcessEnvironment::systemEnvironment();
    QString path            = env.value("Path", "");
    QString ansvrPath = QDir::homePath() + "/AppData/Local/cygwin_ansvr/";
    QString pathsToInsert = ansvrPath + "bin;";
    pathsToInsert += ansvrPath + "lib/lapack;";
    pathsToInsert += ansvrPath + "lib/astrometry/bin;";
    env.insert("Path", pathsToInsert + path);
    solver->setProcessEnvironment(env);
#endif

#ifdef Q_OS_OSX //This is needed so that astrometry.net can find netpbm and python on Mac when started from this program.  It is not needed when using an alternate sextractor
    if(sextractorType == SEXTRACTOR_BUILTIN && solverType == SOLVER_LOCALASTROMETRY)
    {
        QProcessEnvironment env = QProcessEnvironment::systemEnvironment();
        QString path            = env.value("PATH", "");
        QString pythonExecPath = "/usr/local/opt/python/libexec/bin";
        env.insert("PATH", "/Applications/KStars.app/Contents/MacOS/netpbm/bin:" + pythonExecPath + ":/usr/local/bin:" + path);
        solver->setProcessEnvironment(env);
    }
#endif

    solver->start(solverPath, solverArgs);
    emit logOutput("+++++++++++++++++++++++++++++++++++++++++++++++++++++++++++");
    emit logOutput("Starting external Astrometry.net solver...");
    emit logOutput("Command: " + solverPath + " " + solverArgs.join(" "));

    solver->waitForFinished(params.solverTimeLimit * 1000 * 1.2); //Set to timeout in a little longer than the timeout
    if(solver->error() == QProcess::Timedout)
    {
        emit logOutput("Solver timed out, aborting");
        abort();
        return solver->exitCode();
    }
    if(solver->exitCode() != 0)
        return solver->exitCode();
    if(solver->exitStatus() == QProcess::CrashExit)
        return -1;
    if(wasAborted)
        return -1;
    if(!getSolutionInformation())
        return -1;
    loadWCS(); //Attempt to Load WCS, but don't totally fail if you don't find it.
    hasSolved = true;
    return 0;
}

//The code for this method is copied and pasted and modified from OfflineAstrometryParser in KStars
//It runs the astrometry.net external program using the options selected.
int ExternalSextractorSolver::runExternalASTAPSolver()
{
    emit logOutput("+++++++++++++++++++++++++++++++++++++++++++++++++++++++++++");
    emit logOutput("Configuring external ASTAP solver");

    if(m_ExtractorType != EXTRACTOR_BUILTIN)
    {
        QFileInfo file(fileToProcess);
        if(!file.exists())
            return -1;

        QString newFileURL = basePath + "/" + baseName + "." + file.suffix();
        QFile::copy(fileToProcess, newFileURL);
        fileToProcess = newFileURL;
        fileToProcessIsTempFile = true;
    }

    QStringList solverArgs;

    QString astapSolutionFile = basePath + "/" + baseName + ".ini";
    solverArgs << "-o" << astapSolutionFile;
    solverArgs << "-speed" << "auto";
    solverArgs << "-f" << fileToProcess;
    solverArgs << "-wcs";
    if(params.downsample > 1)
        solverArgs << "-z" << QString::number(params.downsample);
    if(use_scale)
    {
        double scalemid = (scalehi + scalelo) / 2;
        double degreesFOV = convertToDegreeHeight(scalemid);
        solverArgs << "-fov" << QString::number(degreesFOV);
    }
    if(use_position)
    {
        solverArgs << "-ra" << QString::number(search_ra / 15.0); //Convert ra to hours
        solverArgs << "-spd" << QString::number(search_dec + 90); //Convert dec to spd
        solverArgs << "-r" << QString::number(params.search_radius);
    }
    if(astrometryLogLevel == LOG_ALL || astrometryLogLevel == LOG_VERB)
        solverArgs << "-log";

    solver.clear();
    solver = new QProcess();

    solver->setProcessChannelMode(QProcess::MergedChannels);
    if(astrometryLogLevel != LOG_NONE)
        connect(solver, &QProcess::readyReadStandardOutput, this, &ExternalSextractorSolver::logSolver);

    solver->start(astapBinaryPath, solverArgs);

    emit logOutput("+++++++++++++++++++++++++++++++++++++++++++++++++++++++++++");
    emit logOutput("Starting external ASTAP Solver...");
    emit logOutput("Command: " + astapBinaryPath + " " + solverArgs.join(" "));

    solver->waitForFinished(params.solverTimeLimit * 1000 * 1.2); //Set to timeout in a little longer than the timeout
    if(solver->error() == QProcess::Timedout)
    {
        emit logOutput("Solver timed out, aborting");
        abort();
        return solver->exitCode();
    }
    if(solver->exitCode() != 0)
        return solver->exitCode();
    if(solver->exitStatus() == QProcess::CrashExit)
        return -1;
    if(!getASTAPSolutionInformation())
        return -1;
    loadWCS(); //Attempt to Load WCS, but don't totally fail if you don't find it.
    hasSolved = true;
    return 0;
}

//This method is copied and pasted and modified from getSolverOptionsFromFITS in Align in KStars
//Then it was split in two parts (The other part is located in the MainWindow class)
//This part generates the argument list from the options for the external solver only
QStringList ExternalSextractorSolver::getSolverArgsList()
{
    QStringList solverArgs;

    // Start with always-used arguments.  The way we are using Astrometry.net,
    //We really would prefer that it always overwrite existing files, that it not waste any time
    //writing plots to a file, and that it doesn't run the verification.
    //We would also like the Coordinates found to be the center of the image
    solverArgs << "-O" << "--no-plots" << "--no-verify" << "--crpix-center";

    //We would also prefer that it not write these temporary files, because they are a waste of
    //resources, time, hard disk space, and memory card life since we aren't using them.
    solverArgs << "--match" << "none";
    solverArgs << "--corr" << "none";
    solverArgs << "--new-fits" << "none";
    solverArgs << "--rdls" << "none";

    //This parameter controls whether to resort the stars or not.
    if(params.resort)
        solverArgs << "--resort";

    if(depthhi != -1 && depthlo != -1)
        solverArgs << "--depth" << QString("%1-%2").arg(depthlo).arg(depthhi);

    if(params.keepNum != 0)
        solverArgs << "--objs" << QString("%1").arg(params.keepNum);

    //This will shrink the image so that it is easier to solve.  It is only useful if you are sending an image.
    //It is not used if you are solving an xylist as in the classic astrometry.net solver
    if(params.downsample > 1 && m_ExtractorType == EXTRACTOR_BUILTIN)
        solverArgs << "--downsample" << QString::number(params.downsample);

    //I am not sure if we want to provide these options or not.  They do make a huge difference in solving time
    //But changing them can be dangerous because it can cause false positive solves.
    solverArgs << "--odds-to-solve" << QString::number(exp(params.logratio_tosolve));
    solverArgs << "--odds-to-tune-up" << QString::number(exp(params.logratio_totune));
    //solverArgs << "--odds-to-keep" << QString::number(logratio_tokeep);  I'm not sure if this is one we need.

    if (use_scale)
        solverArgs << "-L" << QString::number(scalelo) << "-H" << QString::number(scalehi) << "-u" << getScaleUnitString();

    if (use_position)
        solverArgs << "-3" << QString::number(search_ra) << "-4" << QString::number(search_dec) << "-5" << QString::number(
                       params.search_radius);

    //The following options are unnecessary if you are sending an image to Astrometry.net
    //And not an xylist
    if(m_ExtractorType != EXTRACTOR_BUILTIN)
    {
        //These options are required to use an xylist, so all solvers that don't send an image
        //to Astrometry.net must send these 4 options.
        solverArgs << "--width" << QString::number(m_Statistics.width);
        solverArgs << "--height" << QString::number(m_Statistics.height);
        solverArgs << "--x-column" << "X_IMAGE";
        solverArgs << "--y-column" << "Y_IMAGE";

        //These sort options are required to sort when you have an xylist input
        //We only want to send them if the resort option is selected though.
        if(params.resort)
        {
            solverArgs << "--sort-column" << "MAG_AUTO";
            solverArgs << "--sort-ascending";
        }

        //Note This set of items is NOT NEEDED for Sextractor, it is needed to avoid python usage
        //This may need to be changed later, but since the goal for using sextractor is to avoid python, this is placed here.
        solverArgs << "--no-remove-lines";
        solverArgs << "--uniformize" << "0";
    }

    //Don't need any argument for default level
    if(astrometryLogLevel == LOG_MSG || astrometryLogLevel == LOG_ERROR)
        solverArgs << "-v";
    else if(astrometryLogLevel == LOG_VERB || astrometryLogLevel == LOG_ALL)
        solverArgs << "-vv";

    if(autoGenerateAstroConfig || !QFile(confPath).exists())
        generateAstrometryConfigFile();

    //This sends the path to the config file.  Note that backend-config seems to be more universally recognized across
    //the different solvers than config
    solverArgs << "--backend-config" << confPath;

    //This sets the cancel filename for astrometry.net.  Astrometry will monitor for the creation of this file
    //In order to shut down and stop processing
    solverArgs << "--cancel" << cancelfn;

    //This sets the wcs file for astrometry.net.  This file will be very important for reading in WCS info later on
    solverArgs << "-W" << solutionFile;

    return solverArgs;
}

//This will generate a temporary Astrometry.cfg file to use for solving so that we have more control over these options
//for the external solvers from inside the program.
bool ExternalSextractorSolver::generateAstrometryConfigFile()
{
    confPath =  basePath + "/" + baseName + ".cfg";
    QFile configFile(confPath);
    if (configFile.open(QIODevice::WriteOnly) == false)
    {
        QMessageBox::critical(nullptr, "Message", "Config file write error.");
        return false;
    }
    else
    {
        QTextStream out(&configFile);
        if(params.inParallel)
            out << "inparallel\n";
        out << "minwidth " << params.minwidth << "\n";
        out << "maxwidth " << params.maxwidth << "\n";
        out << "cpulimit " << params.solverTimeLimit << "\n";
        out << "autoindex\n";
        foreach(QString folder, indexFolderPaths)
        {
            out << "add_path " << folder << "\n";
        }
        configFile.close();
    }
    return true;
}


//These methods are for the logging of information to the textfield at the bottom of the window.

void ExternalSextractorSolver::logSextractor()
{
    if(sextractorProcess->canReadLine())
    {
        QString rawText(sextractorProcess->readLine().trimmed());
        QString cleanedString = rawText.remove("[1M>").remove("[1A");
        if(!cleanedString.isEmpty())
        {
            emit logOutput(cleanedString);
            if(logToFile)
            {
                QFile file(logFileName);
                if (file.open(QIODevice::Append | QIODevice::Text))
                {
                    QTextStream outstream(&file);
                    outstream << cleanedString << endl;
                    file.close();
                }
                else
                    emit logOutput(("Log File Write Error"));
            }
        }
    }
}

void ExternalSextractorSolver::logSolver()
{
    if(solver->canReadLine())
    {
        QString solverLine(solver->readLine().trimmed());
        if(!solverLine.isEmpty())
        {
            emit logOutput(solverLine);
            if(logToFile)
            {
                QFile file(logFileName);
                if (file.open(QIODevice::Append | QIODevice::Text))
                {
                    QTextStream outstream(&file);
                    outstream << solverLine << endl;
                    file.close();
                }
                else
                    emit logOutput(("Log File Write Error"));
            }
        }
    }
}

//This method is copied and pasted and modified from tablist.c in astrometry.net
//This is needed to load in the stars sextracted by an extrnal sextractor to get them into the table
int ExternalSextractorSolver::getStarsFromXYLSFile()
{
    QFile sextractorFile(sextractorFilePath);
    if(!sextractorFile.exists())
    {
        emit logOutput("Can't get sextractor file since it doesn't exist.");
        return -1;
    }

    fitsfile * new_fptr;
    char error_status[512];

    /* FITS file pointer, defined in fitsio.h */
    char *val, value[1000], nullptrstr[] = "*";
    int status = 0;   /*  CFITSIO status value MUST be initialized to zero!  */
    int hdunum, hdutype = ANY_HDU, ncols, ii, anynul;
    long nelements[1000];
    long jj, nrows, kk;

    if (fits_open_diskfile(&new_fptr, sextractorFilePath.toLatin1(), READONLY, &status))
    {
        fits_report_error(stderr, status);
        fits_get_errstatus(status, error_status);
        emit logOutput(QString::fromUtf8(error_status));
        return status;
    }

    if ( fits_get_hdu_num(new_fptr, &hdunum) == 1 )
        /* This is the primary array;  try to move to the */
        /* first extension and see if it is a table */
        fits_movabs_hdu(new_fptr, 2, &hdutype, &status);
    else
        fits_get_hdu_type(new_fptr, &hdutype, &status); /* Get the HDU type */

    if (!(hdutype == ASCII_TBL || hdutype == BINARY_TBL))
    {
        emit logOutput("Wrong type of file");
        return -1;
    }

    fits_get_num_rows(new_fptr, &nrows, &status);
    fits_get_num_cols(new_fptr, &ncols, &status);

    for (jj = 1; jj <= ncols; jj++)
        fits_get_coltype(new_fptr, jj, nullptr, &nelements[jj], nullptr, &status);

    stars.clear();

    /* read each column, row by row */
    val = value;
    for (jj = 1; jj <= nrows && !status; jj++)
    {
        float starx = 0;
        float stary = 0;
        float mag = 0;
        float flux = 0;
        float peak = 0;
        float xx = 0;
        float yy = 0;
        float xy = 0;
        float HFR = 0;

        for (ii = 1; ii <= ncols; ii++)
        {
            for (kk = 1; kk <= nelements[ii]; kk++)
            {
                /* read value as a string, regardless of intrinsic datatype */
                if (fits_read_col_str (new_fptr, ii, jj, kk, 1, nullptrstr,
                                       &val, &anynul, &status) )
                    break;  /* jump out of loop on error */
                if(m_SolverType == SOLVER_LOCALASTROMETRY || m_SolverType == SOLVER_ONLINEASTROMETRY)
                {
                    if(ii == 1)
                        starx = QString(value).trimmed().toFloat();
                    if(ii == 2)
                        stary = QString(value).trimmed().toFloat();
                    if(ii == 3)
                        flux = QString(value).trimmed().toFloat();
                }
                else if(m_SolverType == SOLVER_ASTAP)
                {
                    if(ii == 1)
                        starx = QString(value).trimmed().toFloat();
                    if(ii == 2)
                        stary = QString(value).trimmed().toFloat();
                }
                else
                {
                    if(ii == 1)
                        starx = QString(value).trimmed().toFloat();
                    if(ii == 2)
                        stary = QString(value).trimmed().toFloat();
                    if(ii == 3)
                        mag = QString(value).trimmed().toFloat();
                    if(ii == 4)
                        flux = QString(value).trimmed().toFloat();
                    if(ii == 5)
                        peak = QString(value).trimmed().toFloat();
                    if(ii == 6)
                        xx = QString(value).trimmed().toFloat();
                    if(ii == 7)
                        yy = QString(value).trimmed().toFloat();
                    if(ii == 8)
                        xy = QString(value).trimmed().toFloat();
                    if(m_ProcessType == EXTRACT_WITH_HFR && ii == 9)
                        HFR = QString(value).trimmed().toFloat();
                }
            }
        }

        //  xx  xy      or     a   b
        //  xy  yy             b   c
        //Note, I got this translation from these two sources which agree:
        //https://books.google.com/books?id=JNEn23UyHuAC&pg=PA84&lpg=PA84&dq=ellipse+xx+yy+xy&source=bl&ots=ynAWge4jlb&sig=ACfU3U1pqZTkx8Teu9pBTygI9F-WcTncrg&hl=en&sa=X&ved=2ahUKEwj0s-7C3I7oAhXblnIEHacAAf0Q6AEwBHoECAUQAQ#v=onepage&q=ellipse%20xx%20yy%20xy&f=false
        //https://cookierobotics.com/007/
        float a = 0;
        float b = 0;
        float theta = 0;
        if(m_SolverType != SOLVER_LOCALASTROMETRY && m_SolverType != SOLVER_ONLINEASTROMETRY && m_SolverType != SOLVER_ASTAP)
        {
            float thing = sqrt( pow(xx - yy, 2) + 4 * pow(xy, 2) );
            float lambda1 = (xx + yy + thing) / 2;
            float lambda2 = (xx + yy - thing) / 2;
            a = sqrt(lambda1);
            b = sqrt(lambda2);
            theta = qRadiansToDegrees(atan(xy / (lambda1 - yy)));
        }

        FITSImage::Star star = {starx, stary, mag, flux, peak, HFR, a, b, theta, 0, 0};

        stars.append(star);
    }
    fits_close_file(new_fptr, &status);

    if (status) fits_report_error(stderr, status); /* print any error message */

    return 0;
}

//This method was based on a method in KStars.
//It reads the information from the Solution file from Astrometry.net and puts it into the solution
bool ExternalSextractorSolver::getSolutionInformation()
{
    if(solutionFile == "")
        solutionFile = basePath + "/" + baseName + ".wcs";
    QFileInfo solutionInfo(solutionFile);
    if(!solutionInfo.exists())
    {
        emit logOutput("Solution file doesn't exist");
        return false;
    }
    QProcess wcsProcess;

#ifdef _WIN32 //This will set up the environment so that the ANSVR internal wcsinfo will work
    QProcessEnvironment env = QProcessEnvironment::systemEnvironment();
    QString path            = env.value("Path", "");
    QString ansvrPath = QDir::homePath() + "/AppData/Local/cygwin_ansvr/";
    QString pathsToInsert = ansvrPath + "bin;";
    pathsToInsert += ansvrPath + "lib/lapack;";
    pathsToInsert += ansvrPath + "lib/astrometry/bin;";
    env.insert("Path", pathsToInsert + path);
    wcsProcess.setProcessEnvironment(env);
#endif

    wcsProcess.start(wcsPath, QStringList(solutionFile));
    wcsProcess.waitForFinished(30000); //Will timeout after 30 seconds
    QString wcsinfo_stdout = wcsProcess.readAllStandardOutput();

    //This is a quick way to find out what keys are available
    // emit logOutput(wcsinfo_stdout);

    QStringList wcskeys = wcsinfo_stdout.split(QRegExp("[\n]"));

    QStringList key_value;

    double ra = 0, dec = 0, orient = 0;
    double fieldw = 0, fieldh = 0, pixscale = 0;
    QString rastr, decstr;
    QString parity;

    for (auto &key : wcskeys)
    {
        key_value = key.split(' ');

        if (key_value.size() > 1)
        {
            if (key_value[0] == "ra_center")
                ra = key_value[1].toDouble();
            else if (key_value[0] == "dec_center")
                dec = key_value[1].toDouble();
            else if (key_value[0] == "orientation_center")
                orient = key_value[1].toDouble();
            else if (key_value[0] == "fieldw")
                fieldw = key_value[1].toDouble();
            else if (key_value[0] == "fieldh")
                fieldh = key_value[1].toDouble();
            else if (key_value[0] == "ra_center_hms")
                rastr = key_value[1];
            else if (key_value[0] == "dec_center_dms")
                decstr = key_value[1];
            else if (key_value[0] == "pixscale")
                pixscale = key_value[1].toDouble();
            else if (key_value[0] == "parity")
                parity = (key_value[1].toInt() == 0) ? "pos" : "neg";
        }
    }

    if(usingDownsampledImage)
        pixscale /= params.downsample;

    double raErr = 0;
    double decErr = 0;
    if(use_position)
    {
        raErr = (search_ra - ra) * 3600;
        decErr = (search_dec - dec) * 3600;
    }

    solution = {fieldw, fieldh, ra, dec, orient, pixscale, parity, raErr, decErr};
    return true;
}

//This method was based on a method in KStars.
//It reads the information from the Solution file from Astrometry.net and puts it into the solution
bool ExternalSextractorSolver::getASTAPSolutionInformation()
{
    QFile results(basePath + "/" + baseName + ".ini");

    if (!results.open(QIODevice::ReadOnly))
    {
        emit logOutput("Failed to open solution file" + basePath + "/" + baseName + ".ini");
        return false;
    }

    QTextStream in(&results);
    QString line = in.readLine();

    QStringList ini = line.split("=");
    if(ini.count() <= 1)
    {
        emit logOutput("Results file is empty, try again.");
        return false;
    }
    if (ini[1] == "F")
    {
        emit logOutput("Solver failed. Try again.");
        return false;
    }
    double ra = 0, dec = 0, orient = 0;
    double fieldw = 0, fieldh = 0, pixscale = 0;
    char rastr[32], decstr[32];
    QString parity = "";

    bool ok[4] = {false};

    line = in.readLine();
    while (!line.isNull())
    {
        QStringList ini = line.split("=");
        if (ini[0] == "CRVAL1")
            ra = ini[1].trimmed().toDouble(&ok[0]);
        else if (ini[0] == "CRVAL2")
            dec = ini[1].trimmed().toDouble(&ok[1]);
        else if (ini[0] == "CDELT1")
            pixscale = ini[1].trimmed().toDouble(&ok[2]) * 3600.0;
        else if (ini[0] == "CROTA2")
            orient = ini[1].trimmed().toDouble(&ok[3]);

        line = in.readLine();
    }

    if (ok[0] && ok[1] && ok[2] && ok[3])
    {
        ra2hmsstring(ra, rastr);
        dec2dmsstring(dec, decstr);
        fieldw = m_Statistics.width * pixscale / 60;
        fieldh = m_Statistics.height * pixscale / 60;

        double raErr = 0;
        double decErr = 0;
        if(use_position)
        {
            raErr = (search_ra - ra) * 3600;
            decErr = (search_dec - dec) * 3600;
        }

        solution = {fieldw, fieldh, ra, dec, orient, pixscale, parity, raErr, decErr};

        emit logOutput("+++++++++++++++++++++++++++++++++++++++++++++++++++++++++++");
        emit logOutput(QString("Field center: (RA,Dec) = (%1, %2) deg.").arg( ra).arg( dec));
        emit logOutput(QString("Field center: (RA H:M:S, Dec D:M:S) = (%1, %2).").arg( rastr).arg( decstr));
        if(use_position)
            emit logOutput(QString("Field is: (%1, %2) deg from search coords.").arg( raErr).arg( decErr));
        emit logOutput(QString("Field size: %1 x %2").arg( fieldw).arg( fieldh));
        emit logOutput(QString("Field rotation angle: up is %1 degrees E of N").arg( orient));
        emit logOutput(QString("Pixel Scale: %1\"").arg( pixscale ));

        return true;
    }
    else
    {
        emit logOutput("Solver failed. Try again.");
        return false;
    }
}

//This method writes the table to the file
//I had to create it from the examples on NASA's website
//When I first made this program, I needed it to generate an xyls file from the internal sextraction
//Now it is just used on Windows for the external solving because it needs to use the internal sextractor and the external solver.
//https://heasarc.gsfc.nasa.gov/docs/software/fitsio/quick/node10.html
//https://heasarc.gsfc.nasa.gov/docs/software/fitsio/cookbook/node16.html
int ExternalSextractorSolver::writeSextractorTable()
{
    int status = 0;
    fitsfile * new_fptr;

    if(m_ExtractorType == EXTRACTOR_INTERNAL && m_SolverType == SOLVER_ASTAP)
    {
        QFileInfo file(fileToProcess);
        if(!file.exists())
            return -1;

        if(file.suffix() != "fits" && file.suffix() != "fit")
        {
            int ret = saveAsFITS();
            if(ret != 0)
                return ret;
        }
        else
        {
            QString newFileURL = basePath + "/" + baseName + ".fits";
            QFile::copy(fileToProcess, newFileURL);
            fileToProcess = newFileURL;
            fileToProcessIsTempFile = true;
        }

        if (fits_open_diskfile(&new_fptr, fileToProcess.toLatin1(), READWRITE, &status))
        {
            fits_report_error(stderr, status);
            return status;
        }
    }
    else
    {
        if(sextractorFilePath == "")
        {
            sextractorFilePathIsTempFile = true;
            sextractorFilePath = basePath + "/" + baseName + ".xyls";
        }

        QFile sextractorFile(sextractorFilePath);
        if(sextractorFile.exists())
            sextractorFile.remove();

        if (fits_create_file(&new_fptr, sextractorFilePath.toLatin1(), &status))
        {
            fits_report_error(stderr, status);
            return status;
        }
    }

    int tfields = 3;
    int nrows = stars.size();
    QString extname = "Sextractor_File";

    //Columns: X_IMAGE, double, pixels, Y_IMAGE, double, pixels, MAG_AUTO, double, mag
    char* ttype[] = { xcol, ycol, magcol };
    char* tform[] = { colFormat, colFormat, colFormat };
    char* tunit[] = { colUnits, colUnits, magUnits };
    const char* extfile = "Sextractor_File";

    float *xArray = new float[stars.size()];
    float *yArray = new float[stars.size()];
    float *magArray = new float[stars.size()];

    for (int i = 0; i < stars.size(); i++)
    {
        xArray[i] = stars.at(i).x;
        yArray[i] = stars.at(i).y;
        magArray[i] = stars.at(i).mag;
    }

    if(fits_create_tbl(new_fptr, BINARY_TBL, nrows, tfields,
                       ttype, tform, tunit, extfile, &status))
    {
        emit logOutput(QString("Could not create binary table."));
        return status;
    }

    int firstrow  = 1;  /* first row in table to write   */
    int firstelem = 1;

    int column = 1;
    if(fits_write_col(new_fptr, TFLOAT, column, firstrow, firstelem, nrows, xArray, &status))
    {
        emit logOutput(QString("Could not write x pixels in binary table."));
        return status;
    }

    column = 2;
    if(fits_write_col(new_fptr, TFLOAT, column, firstrow, firstelem, nrows, yArray, &status))
    {
        emit logOutput(QString("Could not write y pixels in binary table."));
        return status;
    }

    column = 3;
    if(fits_write_col(new_fptr, TFLOAT, column, firstrow, firstelem, nrows, magArray, &status))
    {
        emit logOutput(QString("Could not write magnitudes in binary table."));
        return status;
    }

    if(fits_close_file(new_fptr, &status))
    {
        emit logOutput(QString("Error closing file."));
        return status;
    }

    free(xArray);
    free(yArray);
    free(magArray);

    return 0;
}

//This is very necessary for solving non-fits images with external Sextractor
//This was copied and pasted and modified from ImageToFITS in fitsdata in KStars
int ExternalSextractorSolver::saveAsFITS()
{
    QFileInfo fileInfo(fileToProcess.toLatin1());
    QString newFilename = basePath + "/" + baseName + ".fits";

    int status = 0;
    fitsfile * new_fptr;

    //I am hoping that this is correct.
    //I"m trying to set these two variables based on the ndim variable since this class doesn't have access to these variables.
    long naxis;
    int m_Channels;
    if (m_Statistics.ndim < 3)
    {
        m_Channels = 1;
        naxis = 2;
    }
    else
    {
        m_Channels = 3;
        naxis = 3;
    }

    long nelements, exposure;
    long naxes[3] = { m_Statistics.width, m_Statistics.height, m_Channels };
    char error_status[512] = {0};

    QFileInfo newFileInfo(newFilename);
    if(newFileInfo.exists())
        QFile(newFilename).remove();

    nelements = m_Statistics.samples_per_channel * m_Channels;

    /* Create a new File, overwriting existing*/
    if (fits_create_file(&new_fptr, newFilename.toLatin1(), &status))
    {
        fits_report_error(stderr, status);
        return status;
    }

    fitsfile *fptr = new_fptr;

    if (fits_create_img(fptr, BYTE_IMG, naxis, naxes, &status))
    {
        emit logOutput(QString("fits_create_img failed: %1").arg(error_status));
        status = 0;
        fits_flush_file(fptr, &status);
        fits_close_file(fptr, &status);
        return status;
    }

    /* Write Data */
    uint8_t *imageBuffer = new uint8_t[m_Statistics.samples_per_channel * m_Channels * m_Statistics.bytesPerPixel];
    memcpy(imageBuffer, m_ImageBuffer, m_Statistics.samples_per_channel * m_Channels * m_Statistics.bytesPerPixel);
    if (fits_write_img(fptr, m_Statistics.dataType, 1, nelements, imageBuffer, &status))
    {
        delete[] imageBuffer;
        fits_report_error(stderr, status);
        return status;
    }
    delete[] imageBuffer;

    /* Write keywords */

    exposure = 1;
    fits_update_key(fptr, TLONG, "EXPOSURE", &exposure, "Total Exposure Time", &status);

    // NAXIS1
    if (fits_update_key(fptr, TUSHORT, "NAXIS1", &(m_Statistics.width), "length of data axis 1", &status))
    {
        fits_report_error(stderr, status);
        return status;
    }

    // NAXIS2
    if (fits_update_key(fptr, TUSHORT, "NAXIS2", &(m_Statistics.height), "length of data axis 2", &status))
    {
        fits_report_error(stderr, status);
        return status;
    }

    // ISO Date
    if (fits_write_date(fptr, &status))
    {
        fits_report_error(stderr, status);
        return status;
    }

    fileToProcess = newFilename;
    fileToProcessIsTempFile = true;

    fits_flush_file(fptr, &status);

    if(fits_close_file(fptr, &status))
    {
        emit logOutput(QString("Error closing file."));
        return status;
    }

    emit logOutput("Saved FITS file:" + fileToProcess);

    return 0;
}

//This was essentially copied from KStars' loadWCS method and split in half with some modifications.
int ExternalSextractorSolver::loadWCS()
{
    if(solutionFile == "")
        solutionFile = basePath + "/" + baseName + ".wcs";

    emit logOutput("Loading WCS from file...");

    QFile solution(solutionFile);
    if(!solution.exists())
    {
        emit logOutput("WCS File does not exist.");
        return -1;
    }

    int status = 0;
    char * header { nullptr };
    int nkeyrec, nreject, nwcs;

    fitsfile *fptr { nullptr };

    if (fits_open_diskfile(&fptr, solutionFile.toLatin1(), READONLY, &status))
    {
        char errmsg[512];
        fits_get_errstatus(status, errmsg);
        emit logOutput(QString("Error opening fits file %1, %2").arg(solutionFile).arg(errmsg));
        return status;
    }

    if (fits_hdr2str(fptr, 1, nullptr, 0, &header, &nkeyrec, &status))
    {
        char errmsg[512];
        fits_get_errstatus(status, errmsg);
        emit logOutput(QString("ERROR %1: %2.").arg(status).arg(wcshdr_errmsg[status]));
        return status;
    }

    if ((status = wcspih(header, nkeyrec, WCSHDR_all, -3, &nreject, &nwcs, &m_wcs)) != 0)
    {
        free(header);
        wcsvfree(&m_nwcs, &m_wcs);
        m_wcs = nullptr;
        hasWCS = false;
        emit logOutput(QString("wcspih ERROR %1: %2.").arg(status).arg(wcshdr_errmsg[status]));
        return status;
    }
    fits_close_file(fptr, &status);

#ifndef _WIN32 //For some very strange reason, this causes a crash on Windows??
    free(header);
#endif

    if (m_wcs == nullptr)
    {
        emit logOutput("No world coordinate systems found.");
        hasWCS = false;
        return status;
    }
    else
        hasWCS = true;

    // FIXME: Call above goes through EVEN if no WCS is present, so we're adding this to return for now.
    if (m_wcs->crpix[0] == 0)
    {
        wcsvfree(&m_nwcs, &m_wcs);
        m_wcs = nullptr;
        hasWCS = false;
        emit logOutput("No world coordinate systems found.");
        return status;
    }

    if ((status = wcsset(m_wcs)) != 0)
    {
        wcsvfree(&m_nwcs, &m_wcs);
        m_wcs = nullptr;
        hasWCS = false;
        emit logOutput(QString("wcsset error %1: %2.").arg(status).arg(wcs_errmsg[status]));
        return status;
    }

    emit logOutput("Finished Loading WCS...");

    return 0;
}

//This was essentially copied from KStars' loadWCS method and split in half with some modifications
void ExternalSextractorSolver::computeWCSCoord()
{
    if(!hasWCS)
    {
        emit logOutput("There is no WCS Data.  Did you solve the image first?");
        return;
    }
    int w  = m_Statistics.width;
    int h = m_Statistics.height;
    wcs_coord = new FITSImage::wcs_point[w * h];
    FITSImage::wcs_point * p = wcs_coord;
    double imgcrd[2], phi = 0, pixcrd[2], theta = 0, world[2];
    int status;
    int stat[2];

    for (int i = 0; i < h; i++)
    {
        for (int j = 0; j < w; j++)
        {
            pixcrd[0] = j;
            pixcrd[1] = i;

            if ((status = wcsp2s(m_wcs, 1, 2, &pixcrd[0], &imgcrd[0], &phi, &theta, &world[0], &stat[0])) != 0)
            {
                emit logOutput(QString("wcsp2s error %1: %2.").arg(status).arg(wcs_errmsg[status]));
            }
            else
            {
                p->ra  = world[0];
                p->dec = world[1];

                p++;
            }
        }
    }
}

bool ExternalSextractorSolver::pixelToWCS(const QPointF &pixelPoint, FITSImage::wcs_point &skyPoint)
{
    if(!hasWCSData())
    {
        emit logOutput("There is no WCS Data.");
        return false;
    }
    double imgcrd[2], phi, pixcrd[2], theta, world[2];
    int stat[2];
    pixcrd[0] = pixelPoint.x();
    pixcrd[1] = pixelPoint.y();

    int status = wcsp2s(m_wcs, 1, 2, &pixcrd[0], &imgcrd[0], &phi, &theta, &world[0], &stat[0]);
    if(status != 0)
    {
        emit logOutput(QString("wcsp2s error %1: %2.").arg(status).arg(wcs_errmsg[status]));
        return false;
    }
    else
    {
        skyPoint.ra = world[0];
        skyPoint.dec = world[1];
    }
    return true;
}

bool ExternalSextractorSolver::wcsToPixel(const FITSImage::wcs_point &skyPoint, QPointF &pixelPoint)
{
    if(!hasWCSData())
    {
        emit logOutput("There is no WCS Data.");
        return false;
    }
    double imgcrd[2], worldcrd[2], pixcrd[2], phi[2], theta[2];
    int stat[2];
    worldcrd[0] = skyPoint.ra;
    worldcrd[1] = skyPoint.dec;

    int status = wcss2p(m_wcs, 1, 2, &worldcrd[0], &phi[0], &theta[0], &imgcrd[0], &pixcrd[0], &stat[0]);
    if(status != 0)
    {
        emit logOutput(QString("wcss2p error %1: %2.").arg(status).arg(wcs_errmsg[status]));
        return false;
    }
    pixelPoint.setX(pixcrd[0]);
    pixelPoint.setY(pixcrd[1]);
    return true;
}

bool ExternalSextractorSolver::appendStarsRAandDEC()
{
    if(!hasWCS)
    {
        emit logOutput("There is no WCS Data.  Did you solve the image first?");
        return false;
    }

    double imgcrd[2], phi = 0, pixcrd[2], theta = 0, world[2];
    int stat[2];

    for(auto &oneStar : stars)
    {
        int status = 0;
        double ra = HUGE_VAL;
        double dec = HUGE_VAL;
        pixcrd[0] = oneStar.x;
        pixcrd[1] = oneStar.y;

        if ((status = wcsp2s(m_wcs, 1, 2, &pixcrd[0], &imgcrd[0], &phi, &theta, &world[0], &stat[0])) != 0)
        {
            emit logOutput(QString("wcsp2s error %1: %2.").arg(status).arg(wcs_errmsg[status]));
            return false;
        }
        else
        {
            ra  = world[0];
            dec = world[1];
        }

        oneStar.ra = ra;
        oneStar.dec = dec;
    }

    return true;
}<|MERGE_RESOLUTION|>--- conflicted
+++ resolved
@@ -160,25 +160,15 @@
     else
     {
         int fail = 0;
-<<<<<<< HEAD
         if(m_ExtractorType == EXTRACTOR_INTERNAL)
-            fail = runSEPSextractor();
-        else if(m_ExtractorType == EXTRACTOR_EXTERNAL)
-            fail = runExternalSextractor();
-        if(fail != 0)
-            return fail;
-        return(writeSextractorTable());
-=======
-        if(sextractorType == SEXTRACTOR_INTERNAL)
         {
             fail = runSEPSextractor();
             if(fail != 0)
                 return fail;
             return(writeSextractorTable());
         }
-        else if(sextractorType == SEXTRACTOR_EXTERNAL)
+        else if(m_ExtractorType == EXTRACTOR_EXTERNAL)
             return(runExternalSextractor());
->>>>>>> 801a049c
     }
     return -1;
 }
@@ -626,7 +616,7 @@
 #endif
 
 #ifdef Q_OS_OSX //This is needed so that astrometry.net can find netpbm and python on Mac when started from this program.  It is not needed when using an alternate sextractor
-    if(sextractorType == SEXTRACTOR_BUILTIN && solverType == SOLVER_LOCALASTROMETRY)
+    if(m_ExtractorType == SEXTRACTOR_BUILTIN && solverType == SOLVER_LOCALASTROMETRY)
     {
         QProcessEnvironment env = QProcessEnvironment::systemEnvironment();
         QString path            = env.value("PATH", "");
